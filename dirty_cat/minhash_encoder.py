--- conflicted
+++ resolved
@@ -15,7 +15,6 @@
 probability of having same encoding values. These encodings thus capture
 morphological similarities between strings.
 """
-import joblib
 import numpy as np
 from sklearn.base import BaseEstimator, TransformerMixin
 from sklearn.utils import murmurhash3_32
@@ -69,17 +68,13 @@
         self.hashing = hashing
         self.minmax_hash = minmax_hash
         self.handle_missing = handle_missing
-<<<<<<< HEAD
         self.n_jobs = n_jobs
-        self._capacity = 2 ** 10
-=======
 
     def _more_tags(self):
         """
         Used internally by sklearn to ease the estimator checks.
         """
         return {"X_types": ["categorical"]}
->>>>>>> 25cd64ce
 
     def get_unique_ngrams(self, string, ngram_range):
         """ Return the set of unique n-grams of a string.
@@ -149,7 +144,7 @@
                                    for seed in range(self.n_components // 2)])
         else:
             return np.array([ngram_min_hash(string, self.ngram_range, seed)
-                             for seed in range(self.n_components)])
+                            for seed in range(self.n_components)])
 
     def fit(self, X, y=None):
         """
@@ -182,17 +177,16 @@
         """
         X = check_input(X)
         if self.minmax_hash:
-            assert self.n_components % 2 == 0, \
-                "n_components should be even when minmax_hash=True"
+            assert self.n_components % 2 == 0,\
+                    "n_components should be even when minmax_hash=True"
         if self.hashing == 'murmur':
-            assert not (self.minmax_hash), \
-                "minmax_hash not implemented with murmur"
+            assert not(self.minmax_hash),\
+                   "minmax_hash not implemented with murmur"
         if self.handle_missing not in ['error', 'zero_impute']:
             template = ("handle_missing should be either 'error' or "
                         "'zero_impute', got %s")
             raise ValueError(template % self.handle_missing)
 
-<<<<<<< HEAD
         if not (X == X).all():  # contains at least one missing value
             if self.handle_missing == 'error':
                 raise ValueError("Found missing values in input data; set "
@@ -210,40 +204,11 @@
                         self.hash_dict[x] = self.get_fast_hash(x)
                     elif self.hashing == "murmur":
                         self.hash_dict[x] = self.minhash(
-=======
-        # TODO Parallel run here
-        is_nan_idx = False
-
-        if self.hashing == 'fast':
-            X_out = np.zeros((len(X[:]), self.n_components * X.shape[1]))
-            counter = self.n_components
-            for k in range(X.shape[1]):
-                X_in = X[:, k].reshape(-1)
-                for i, x in enumerate(X_in):
-                    if isinstance(x, float):  # true if x is a missing value
-                        is_nan_idx = True
-                    elif x not in self.hash_dict:
-                        X_out[i, k * self.n_components:counter] = self.hash_dict[x] = self.get_fast_hash(x)
-                    else:
-                        X_out[i, k * self.n_components:counter] = self.hash_dict[x]
-                counter += self.n_components
-        elif self.hashing == 'murmur':
-            X_out = np.zeros((len(X[:]), self.n_components * X.shape[1]))
-            counter = self.n_components
-            for k in range(X.shape[1]):
-                X_in = X[:, k].reshape(-1)
-                for i, x in enumerate(X_in):
-                    if isinstance(x, float):
-                        is_nan_idx = True
-                    elif x not in self.hash_dict:
-                        X_out[i, k * self.n_components:counter] = self.hash_dict[x] = self.minhash(
->>>>>>> 25cd64ce
                             x,
                             n_components=self.n_components,
                             ngram_range=self.ngram_range
                         )
                     else:
-<<<<<<< HEAD
                         raise ValueError("hashing function must be 'fast' or"
                                          "'murmur', got '{}'"
                                          "".format(self.hashing))
@@ -251,22 +216,8 @@
 
         # Compute the hashes for unique values
         unique_x, indices_x = np.unique(X, return_inverse=True)
-        unique_x_trans = joblib.Parallel(n_jobs=self.n_jobs)(delayed(compute_hash)(x) for x in unique_x)
+        unique_x_trans = Parallel(n_jobs=self.n_jobs)(delayed(compute_hash)(x) for x in unique_x)
         # Match the hashes of the unique value to the original values
         X_out = np.stack(unique_x_trans)[indices_x].reshape(len(X), X.shape[1] * self.n_components)
 
-        return X_out.astype(np.float64)  # The output is an int32 before conversion
-=======
-                        X_out[i, k * self.n_components:counter] = self.hash_dict[x]
-                counter += self.n_components
-        else:
-            raise ValueError("hashing function must be 'fast' or"
-                             "'murmur', got '{}'"
-                             "".format(self.hashing))
-
-        if self.handle_missing == 'error' and is_nan_idx:
-            msg = ("Found missing values in input data; set "
-                   "handle_missing='zero_impute' to encode with missing values")
-            raise ValueError(msg)
-        return X_out
->>>>>>> 25cd64ce
+        return X_out.astype(np.float64)  # The output is an int32 before conversion
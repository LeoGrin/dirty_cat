--- conflicted
+++ resolved
@@ -21,11 +21,9 @@
 from sklearn.preprocessing import OneHotEncoder
 
 from dirty_cat import GapEncoder, DatetimeEncoder
-<<<<<<< HEAD
 from dirty_cat.utils import check_input
-=======
 from dirty_cat.utils import Version
->>>>>>> 5f75750d
+
 
 _sklearn_loose_version = Version(sklearn.__version__)
 

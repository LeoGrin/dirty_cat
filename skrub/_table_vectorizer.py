"""
Implements the TableVectorizer: a preprocessor to automatically apply
transformers/encoders to different types of data, without the need to
manually categorize them beforehand, or construct complex Pipelines.
"""

import warnings
<<<<<<< HEAD
from itertools import chain
from typing import Dict, List, Literal, Optional, Tuple, Union
=======
from typing import Literal
>>>>>>> 3a83501d
from warnings import warn

import numpy as np
import pandas as pd
import sklearn
from pandas._libs.tslibs.parsing import guess_datetime_format
from pandas.core.dtypes.base import ExtensionDtype
from sklearn.base import TransformerMixin, clone
from sklearn.compose import ColumnTransformer
from sklearn.preprocessing import FunctionTransformer, OneHotEncoder
from sklearn.utils._set_output import _get_output_config
from sklearn.utils.deprecation import deprecated
from sklearn.utils.validation import check_is_fitted

<<<<<<< HEAD
from skrub import DatetimeEncoder, GapEncoder, MinHashEncoder
from skrub._utils import parse_version
=======
from skrub import DatetimeEncoder, GapEncoder
>>>>>>> 3a83501d

# Required for ignoring lines too long in the docstrings
# flake8: noqa: E501

# transformers which can be applied column-wise
# and which are slow enough to be worth parallelizing over columns
UNIVARIATE_TRANSFORMERS = ["GapEncoder", "MinHashEncoder"]


def _infer_date_format(date_column: pd.Series, n_trials: int = 100) -> str | None:
    """Infer the date format of a date column,
    by finding a format which should work for all dates in the column.

    Parameters
    ----------
    date_column : :obj:`~pandas.Series`
        A column of dates, as strings.
    n_trials : int, default=100
        Number of rows to use to infer the date format.

    Returns
    -------
    str or None
        The date format inferred from the column.
        If no format could be inferred, returns None.
    """
    if len(date_column) == 0:
        return
    date_column_sample = date_column.dropna().sample(
        frac=min(n_trials / len(date_column), 1), random_state=42
    )
    # try to infer the date format
    # see if either dayfirst or monthfirst works for all the rows
    with warnings.catch_warnings():
        # pandas warns when dayfirst is not strictly applied
        warnings.simplefilter("ignore")
        date_format_monthfirst = date_column_sample.apply(
            lambda x: guess_datetime_format(x)
        )
        date_format_dayfirst = date_column_sample.apply(
            lambda x: guess_datetime_format(x, dayfirst=True),
        )
    # if one row could not be parsed, return None
    if date_format_monthfirst.isnull().any() or date_format_dayfirst.isnull().any():
        return
    # even with dayfirst=True, monthfirst format can be inferred
    # so we need to check if the format is the same for all the rows
    elif date_format_monthfirst.nunique() == 1:
        # one monthfirst format works for all the rows
        # check if another format works for all the rows
        # if so, raise a warning
        if date_format_dayfirst.nunique() == 1:
            # check if monthfirst and dayfirst haven't found the same format
            if date_format_monthfirst.iloc[0] != date_format_dayfirst.iloc[0]:
                warnings.warn(
                    f"""
                    Both {date_format_monthfirst.iloc[0]} and {date_format_dayfirst.iloc[0]} are valid
                    formats for the dates in column '{date_column.name}'.
                    Format {date_format_monthfirst.iloc[0]} will be used.
                    """,
                    UserWarning,
                    stacklevel=2,
                )
        return date_format_monthfirst.iloc[0]
    elif date_format_dayfirst.nunique() == 1:
        # only this format works for all the rows
        return date_format_dayfirst.iloc[0]
    else:
        # more than two different formats were found
        # TODO: maybe we could deal with this case
        return


def _has_missing_values(df: pd.DataFrame | pd.Series) -> bool:
    """
    Returns True if `array` contains missing values, False otherwise.
    """
    return any(df.isnull())


def _replace_false_missing(df: pd.DataFrame | pd.Series) -> pd.DataFrame | pd.Series:
    """
    Takes a DataFrame or a Series, and replaces the "false missing", that is,
    strings that designate a missing value, but do not have the corresponding
    type. We convert these strings to np.nan.
    Also replaces `None` to np.nan.
    """
    # Should not replace "missing" (the string used for imputation in
    # categorical features).
    STR_NA_VALUES = [
        "null",
        "",
        "1.#QNAN",
        "#NA",
        "nan",
        "#N/A N/A",
        "-1.#QNAN",
        "<NA>",
        "-1.#IND",
        "-nan",
        "n/a",
        "-NaN",
        "1.#IND",
        "NULL",
        "NA",
        "N/A",
        "#N/A",
        "NaN",
    ]  # taken from pandas.io.parsers (version 1.1.4)
    df = df.replace(STR_NA_VALUES + [None, "?", "..."], np.nan)
    df = df.replace(r"^\s+$", np.nan, regex=True)  # Replace whitespaces
    return df


def _replace_missing_in_cat_col(ser: pd.Series, value: str = "missing") -> pd.Series:
    """
    Takes a Series with string data,
    replaces the missing values, and returns it.
    """
    ser = _replace_false_missing(ser)
    if pd.api.types.is_categorical_dtype(ser) and (value not in ser.cat.categories):
        ser = ser.cat.add_categories([value])
    ser = ser.fillna(value=value)
    return ser


OptionalTransformer = (
    TransformerMixin | Literal["drop", "remainder", "passthrough"] | None
)


class TableVectorizer(ColumnTransformer):
    """Automatically transform a heterogeneous dataframe to a numerical array.

    Easily transforms a heterogeneous data table
    (such as a :obj:`~pandas.DataFrame`) to a numerical array for machine
    learning. For this it transforms each column depending on its data type.
    It provides a simplified interface for the
    :class:`~sklearn.compose.ColumnTransformer`; more documentation of
    attributes and functions are available in its doc.

    .. versionadded:: 0.2.0

    Parameters
    ----------
    cardinality_threshold : int, default=40
        Two lists of features will be created depending on this value: strictly
        under this value, the low cardinality categorical features, and above or
        equal, the high cardinality categorical features.
        Different transformers will be applied to these two groups,
        defined by the parameters `low_card_cat_transformer` and
        `high_card_cat_transformer` respectively.
        Note: currently, missing values are counted as a single unique value
        (so they count in the cardinality).

    low_card_cat_transformer : {'drop', 'remainder', 'passthrough'} or Transformer, optional
        Transformer used on categorical/string features with low cardinality
        (threshold is defined by `cardinality_threshold`).
        Can either be a transformer object instance
        (e.g. :class:`~sklearn.preprocessing.OneHotEncoder`),
        a :class:`~sklearn.pipeline.Pipeline` containing the preprocessing steps,
        'drop' for dropping the columns,
        'remainder' for applying `remainder`,
        'passthrough' to return the unencoded columns,
        or `None` to use the default transformer
        (:class:`~sklearn.preprocessing.OneHotEncoder(handle_unknown="ignore", drop="if_binary")`).
        Features classified under this category are imputed based on the
        strategy defined with `impute_missing`.

    high_card_cat_transformer : {'drop', 'remainder', 'passthrough'} or Transformer, optional
        Transformer used on categorical/string features with high cardinality
        (threshold is defined by `cardinality_threshold`).
        Can either be a transformer object instance
        (e.g. :class:`~skrub.GapEncoder`),
        a :class:`~sklearn.pipeline.Pipeline` containing the preprocessing steps,
        'drop' for dropping the columns,
        'remainder' for applying `remainder`,
        'passthrough' to return the unencoded columns,
        or `None` to use the default transformer
        (:class:`~skrub.GapEncoder(n_components=30)`).
        Features classified under this category are imputed based on the
        strategy defined with `impute_missing`.

    numerical_transformer : {'drop', 'remainder', 'passthrough'} or Transformer, optional
        Transformer used on numerical features.
        Can either be a transformer object instance
        (e.g. :class:`~sklearn.preprocessing.StandardScaler`),
        a :class:`~sklearn.pipeline.Pipeline` containing the preprocessing steps,
        'drop' for dropping the columns,
        'remainder' for applying `remainder`,
        'passthrough' to return the unencoded columns,
        or `None` to use the default transformer (here nothing, so 'passthrough').
        Features classified under this category are not imputed at all
        (regardless of `impute_missing`).

    datetime_transformer : {'drop', 'remainder', 'passthrough'} or Transformer, optional
        Transformer used on datetime features.
        Can either be a transformer object instance
        (e.g. :class:`~skrub.DatetimeEncoder`),
        a :class:`~sklearn.pipeline.Pipeline` containing the preprocessing steps,
        'drop' for dropping the columns,
        'remainder' for applying `remainder`,
        'passthrough' to return the unencoded columns,
        or `None` to use the default transformer (:class:`~skrub.DatetimeEncoder()`).
        Features classified under this category are not imputed at all
        (regardless of `impute_missing`).

    auto_cast : bool, optional, default=True
        If set to `True`, will try to convert each column to the best possible
        data type (dtype).

    impute_missing : {'auto', 'force', 'skip'}, default='auto'
        When to impute missing values in categorical (textual) columns.
        'auto' will impute missing values if it is considered appropriate
        (we are using an encoder that does not support missing values and/or
        specific versions of pandas, numpy and scikit-learn).
        'force' will impute missing values in all categorical columns.
        'skip' will not impute at all.
        When imputed, missing values are replaced by the string 'missing'.
        As imputation logic for numerical features can be quite intricate,
        it is left to the user to manage.
        See also attribute :attr:`~skrub.TableVectorizer.imputed_columns_`.

    remainder : {'drop', 'passthrough'} or Transformer, default='passthrough'
        By default, all remaining columns that were not specified in `transformers`
        will be automatically passed through. This subset of columns is concatenated
        with the output of the transformers. (default 'passthrough').
        By specifying `remainder='drop'`, only the specified columns
        in `transformers` are transformed and combined in the output, and the
        non-specified columns are dropped.
        By setting `remainder` to be an estimator, the remaining
        non-specified columns will use the `remainder` estimator. The
        estimator must support :term:`fit` and :term:`transform`.
        Note that using this feature requires that the DataFrame columns
        input at :term:`fit` and :term:`transform` have identical order.

    sparse_threshold : float, default=0.3
        If the output of the different transformers contains sparse matrices,
        these will be stacked as a sparse matrix if the overall density is
        lower than this value. Use `sparse_threshold=0` to always return dense.
        When the transformed output consists of all dense data, the stacked
        result will be dense, and this keyword will be ignored.

    n_jobs : int, optional
        Number of jobs to run in parallel.
        ``None`` (the default) means 1 unless in a
        :obj:`joblib.parallel_backend` context.
        ``-1`` means using all processors.

    transformer_weights : dict, optional
        Multiplicative weights for features per transformer. The output of the
        transformer is multiplied by these weights. Keys are transformer names,
        values the weights.

    verbose : bool, default=False
        If True, the time elapsed while fitting each transformer will be
        printed as it is completed.

    Attributes
    ----------
    transformers_ : list of 3-tuples (str, Transformer or str, list of str)
        The collection of fitted transformers as tuples of
        (name, fitted_transformer, column). `fitted_transformer` can be an
        estimator, 'drop', or 'passthrough'. In case there were no columns
        selected, this will be an unfitted transformer.
        If there are remaining columns, the final element is a tuple of the
        form:
        ('remainder', transformer, remaining_columns) corresponding to the
        `remainder` parameter. If there are remaining columns, then
        ``len(transformers_)==len(transformers)+1``, otherwise
        ``len(transformers_)==len(transformers)``.

    columns_ : :obj:`~pandas.Index`
        The fitted array's columns. They are applied to the data passed
        to the `transform` method.

    types_ : dict mapping of str to type
        A mapping of inferred types per column.
        Key is the column name, value is the inferred dtype.
        Exists only if `auto_cast=True`.

    imputed_columns_ : list of str
        The list of columns in which we imputed the missing values.

    See Also
    --------
    :class:`skrub.GapEncoder` :
        Encodes dirty categories (strings) by constructing latent topics with continuous encoding.
    :class:`skrub.MinHashEncoder` :
        Encode string columns as a numeric array with the minhash method.
    :class:`skrub.SimilarityEncoder` :
        Encode string columns as a numeric array with n-gram string similarity.

    Notes
    -----
    The column order of the input data is not guaranteed to be the same
    as the output data (returned by :func:`~TableVectorizer.transform`).
    This is a due to the way the :class:`~sklearn.compose.ColumnTransformer`
    works.
    However, the output column order will always be the same for different
    calls to :func:`~TableVectorizer.transform` on a same fitted
    :class:`TableVectorizer` instance.
    For example, if input data has columns ['name', 'job', 'year'], then output
    columns might be shuffled, e.g. ['job', 'year', 'name'], but every call
    to :func:`~TableVectorizer.transform` on this instance will return this
    order.

    Examples
    --------
    Fit a :class:`TableVectorizer` on an example dataset:

    >>> from skrub.datasets import fetch_employee_salaries
    >>> ds = fetch_employee_salaries()
    >>> ds.X.head(3)
      gender department                          department_name                                           division assignment_category      employee_position_title underfilled_job_title date_first_hired  year_first_hired
    0      F        POL                     Department of Police  MSB Information Mgmt and Tech Division Records...    Fulltime-Regular  Office Services Coordinator                   NaN       09/22/1986              1986
    1      M        POL                     Department of Police         ISB Major Crimes Division Fugitive Section    Fulltime-Regular        Master Police Officer                   NaN       09/12/1988              1988
    2      F        HHS  Department of Health and Human Services      Adult Protective and Case Management Services    Fulltime-Regular             Social Worker IV                   NaN       11/19/1989              1989

    >>> tv = TableVectorizer()
    >>> tv.fit(ds.X)

    Now, we can inspect the transformers assigned to each column:

    >>> tv.transformers_
    [
        ('datetime', DatetimeEncoder(), ['date_first_hired']),
        ('low_card_cat', OneHotEncoder(drop='if_binary', handle_unknown='ignore'),
         ['gender', 'department', 'department_name', 'assignment_category']),
        ('high_card_cat', GapEncoder(n_components=30),
         ['division', 'employee_position_title', 'underfilled_job_title']),
        ('remainder', 'passthrough', ['year_first_hired'])
    ]
    """

    transformers_: list[tuple[str, str | TransformerMixin, list[str]]]
    columns_: pd.Index
    types_: dict[str, type]
    imputed_columns_: list[str]

    # Override required parameters
    _required_parameters = []

    def __init__(
        self,
        *,
        cardinality_threshold: int = 40,
        low_card_cat_transformer: OptionalTransformer = None,
        high_card_cat_transformer: OptionalTransformer = None,
        numerical_transformer: OptionalTransformer = None,
        datetime_transformer: OptionalTransformer = None,
        auto_cast: bool = True,
        impute_missing: Literal["auto", "force", "skip"] = "auto",
        # The next parameters are inherited from ColumnTransformer
        remainder: Literal["drop", "passthrough"] | TransformerMixin = "passthrough",
        sparse_threshold: float = 0.3,
        n_jobs: int = None,
        transformer_weights=None,
        verbose: bool = False,
    ):
        super().__init__(transformers=[])

        self.cardinality_threshold = cardinality_threshold
        self.low_card_cat_transformer = low_card_cat_transformer
        self.high_card_cat_transformer = high_card_cat_transformer
        self.numerical_transformer = numerical_transformer
        self.datetime_transformer = datetime_transformer
        self.auto_cast = auto_cast
        self.impute_missing = impute_missing

        self.remainder = remainder
        self.sparse_threshold = sparse_threshold
        self.n_jobs = n_jobs
        self.transformer_weights = transformer_weights
        self.verbose = verbose

    def _more_tags(self):
        """
        Used internally by sklearn to ease the estimator checks.
        """
        return {"allow_nan": [True]}

    def _clone_transformers(self):
        """
        For each of the different transformers that can be passed,
        create the corresponding variable name with a trailing underscore,
        which is the value that will be used in `transformers`.
        We clone the instances to avoid altering them.
        See the clone function docstring.
        Note: typos are not detected here, they are left in and are detected
        down the line in :func:`~sklearn.compose.ColumnTransformer.fit_transform`.
        """
        if isinstance(self.low_card_cat_transformer, sklearn.base.TransformerMixin):
            self.low_card_cat_transformer_ = clone(self.low_card_cat_transformer)
        elif self.low_card_cat_transformer is None:
            # sklearn is lenient and lets us use both
            # `handle_unknown="infrequent_if_exist"` and `drop="if_binary"`
            # at the same time
            self.low_card_cat_transformer_ = OneHotEncoder(
                drop="if_binary", handle_unknown="infrequent_if_exist"
            )
        elif self.low_card_cat_transformer == "remainder":
            self.low_card_cat_transformer_ = self.remainder
        else:
            self.low_card_cat_transformer_ = self.low_card_cat_transformer

        if isinstance(self.high_card_cat_transformer, sklearn.base.TransformerMixin):
            self.high_card_cat_transformer_ = clone(self.high_card_cat_transformer)
        elif self.high_card_cat_transformer is None:
            self.high_card_cat_transformer_ = GapEncoder(n_components=30)
        elif self.high_card_cat_transformer == "remainder":
            self.high_card_cat_transformer_ = self.remainder
        else:
            self.high_card_cat_transformer_ = self.high_card_cat_transformer

        if isinstance(self.numerical_transformer, sklearn.base.TransformerMixin):
            self.numerical_transformer_ = clone(self.numerical_transformer)
        elif self.numerical_transformer is None:
            self.numerical_transformer_ = "passthrough"
        elif self.numerical_transformer == "remainder":
            self.numerical_transformer_ = self.remainder
        else:
            self.numerical_transformer_ = self.numerical_transformer

        if isinstance(self.datetime_transformer, sklearn.base.TransformerMixin):
            self.datetime_transformer_ = clone(self.datetime_transformer)
        elif self.datetime_transformer is None:
            self.datetime_transformer_ = DatetimeEncoder()
        elif self.datetime_transformer == "remainder":
            self.datetime_transformer_ = self.remainder
        else:
            self.datetime_transformer_ = self.datetime_transformer

        # TODO: check that the provided transformers are valid

    def _split_univariate_transformers(self):
        self._transformers_original = self.transformers
        new_transformers = []
        for name, trans, cols in self.transformers:
            if trans.__class__.__name__ in UNIVARIATE_TRANSFORMERS:
                for i, col in enumerate(cols):
                    new_transformers.append(
                        (name + "_split_" + str(i), clone(trans), [col])
                    )
            else:
                new_transformers.append((name, trans, cols))
        self.transformers = new_transformers

    def _merge_univariate_transformers(self):
        self.transformers = self._transformers_original
        new_transformers_ = []
        new_transformer_to_input_indices = {}
        # find all base names
        base_names = []
        for name, _, _ in self.transformers_:
            base_name = name.split("_split_")[0]
            if base_name not in base_names:
                base_names.append(base_name)
        # merge all transformers with the same base name
        for base_name in base_names:
            transformers = []
            columns = []
            names = []
            for name, trans, cols in self.transformers_:
                if name.startswith(base_name):
                    columns.extend(cols)
                    transformers.append(trans)
                    names.append(name)
            if len(transformers) == 1:
                new_transformers_.append((base_name, transformers[0], columns))
                new_transformer_to_input_indices[base_name] = list(
                    self._transformer_to_input_indices[base_name]
                )
            else:
                # merge transformers
                new_transformers_.append(
                    (base_name, transformers[0].__class__._merge(transformers), columns)
                )
                new_transformer_to_input_indices[base_name] = list(
                    np.concatenate(
                        [self._transformer_to_input_indices[name] for name in names]
                    )
                )

        self.transformers_ = new_transformers_
        self._transformer_to_input_indices = new_transformer_to_input_indices

    def _auto_cast(self, X: pd.DataFrame) -> pd.DataFrame:
        """Takes a dataframe and tries to convert its columns to their best possible data type.

        Parameters
        ----------
        X : :obj:`~pandas.DataFrame` of shape (n_samples, n_features)
            The data to be transformed.

        Returns
        -------
        :obj:`~pandas.DataFrame`
            The same :obj:`~pandas.DataFrame`, with its columns cast to their
            best possible data type.
        """
        # Handle missing values
        for col in X.columns:
            # Convert pandas' NaN value (pd.NA) to numpy NaN value (np.nan)
            # because the former tends to raise all kind of issues when dealing
            # with scikit-learn (as of version 0.24).
            if _has_missing_values(X[col]):
                # Some numerical dtypes like Int64 or Float64 only support
                # pd.NA, so they must be converted to np.float64 before.
                if pd.api.types.is_numeric_dtype(X[col]):
                    X[col] = X[col].astype(np.float64)
                X[col].fillna(value=np.nan, inplace=True)

        # Convert to the best possible data type
        self.types_ = {}
        for col in X.columns:
            if not pd.api.types.is_datetime64_any_dtype(X[col]):
                # we don't want to cast datetime64
                try:
                    X[col] = pd.to_numeric(X[col], errors="raise")
                except (ValueError, TypeError):
                    # Only try to convert to datetime
                    # if the variable isn't numeric.
                    # try to find the best format
                    format = _infer_date_format(X[col])
                    # if a format is found, try to apply to the whole column
                    # if no format is found, pandas will try to parse each row
                    # with a different engine, which can understand weirder formats
                    try:
                        # catch the warnings raised by pandas
                        # in case the conversion fails
                        with warnings.catch_warnings(record=True) as w:
                            X[col] = pd.to_datetime(
                                X[col], errors="raise", format=format
                            )
                        # if the conversion worked, raise pandas warnings
                        for warning in w:
                            with warnings.catch_warnings():
                                # otherwise the warning is considered a duplicate
                                warnings.simplefilter("always")
                                warnings.warn(
                                    "Warning raised by pandas when converting column"
                                    f" '{col}' to datetime: "
                                    + str(warning.message),
                                    UserWarning,
                                    stacklevel=2,
                                )
                    except (ValueError, TypeError):
                        pass
            # Cast pandas dtypes to numpy dtypes
            # for earlier versions of sklearn. FIXME: which ?
            if issubclass(X[col].dtype.__class__, ExtensionDtype):
                try:
                    X[col] = X[col].astype(X[col].dtype.type, errors="ignore")
                except (TypeError, ValueError):
                    pass
            self.types_[col] = X[col].dtype
        return X

    def _apply_cast(self, X: pd.DataFrame) -> pd.DataFrame:
        """Takes a dataframe, and applies the best data types learnt during fitting.

        Does the same thing as `_auto_cast`, but applies learnt info.
        """
        for col in X.columns:
            X[col] = _replace_false_missing(X[col])
            if _has_missing_values(X[col]):
                if pd.api.types.is_numeric_dtype(X[col]):
                    X[col] = X[col].astype(np.float64)
                X[col].fillna(value=np.nan, inplace=True)
        for col in self.imputed_columns_:
            X[col] = _replace_missing_in_cat_col(X[col])
        for col, dtype in self.types_.items():
            # if categorical, add the new categories to prevent
            # them to be encoded as nan
            if pd.api.types.is_categorical_dtype(dtype):
                known_categories = dtype.categories
                new_categories = pd.unique(X[col])
                dtype = pd.CategoricalDtype(
                    categories=known_categories.union(new_categories)
                )
                self.types_[col] = dtype
            X.loc[:, col] = X[col].astype(dtype)
        return X

    def fit_transform(self, X, y=None):
        """Fit all transformers, transform the data, and concatenate the results.

        In practice, it (1) converts features to their best possible types
        if `auto_cast=True`, (2) classify columns based on their data type,
        (3) replaces "false missing" (see :func:`_replace_false_missing`),
        and imputes categorical columns depending on `impute_missing`, and
        finally, transforms `X`.

        Parameters
        ----------
        X : array-like of shape (n_samples, n_features)
            Input data, of which specified subsets are used to fit the
            transformers.
        y : array-like of shape (n_samples,), optional
            Targets for supervised learning.

        Returns
        -------
        {array-like, sparse matrix} of shape (n_samples, sum_n_components)
            Hstack of results of transformers. sum_n_components is the
            sum of n_components (output dimension) over transformers. If
            any result is a sparse matrix, everything will be converted to
            sparse matrices.
        """
        if self.impute_missing not in ("skip", "force", "auto"):
            raise ValueError(
                "Invalid value for `impute_missing`, expected any of "
                "{'auto', 'force', 'skip'}, "
                f"got {self.impute_missing!r}. "
            )

        self._clone_transformers()

        # Convert to pandas DataFrame if not already.
        if not isinstance(X, pd.DataFrame):
            X = pd.DataFrame(X)
        else:
            # Create a copy to avoid altering the original data.
            X = X.copy()

        self.columns_ = X.columns

        # We replace in all columns regardless of their type,
        # as we might have some false missing
        # in numerical columns for instance.
        X = _replace_false_missing(X)

        # If auto_cast is True, we'll find and apply the best possible type
        # to each column.
        # We'll keep the results in order to apply the types in `transform`.
        if self.auto_cast:
            X = self._auto_cast(X)

        # Select columns by dtype
        numeric_columns = X.select_dtypes(include="number").columns.to_list()
        categorical_columns = X.select_dtypes(
            include=["string", "object", "category"]
        ).columns.to_list()
        datetime_columns = X.select_dtypes(
            include=["datetime", "datetimetz"]
        ).columns.to_list()

        # Classify categorical columns by cardinality
        low_card_cat_columns, high_card_cat_columns = [], []
        for col in categorical_columns:
            if X[col].nunique() < self.cardinality_threshold:
                low_card_cat_columns.append(col)
            else:
                high_card_cat_columns.append(col)

        # Next part: construct the transformers
        # Create the list of all the transformers.
        all_transformers: list[tuple[str, OptionalTransformer, list[str]]] = [
            ("numeric", self.numerical_transformer_, numeric_columns),
            ("datetime", self.datetime_transformer_, datetime_columns),
            ("low_card_cat", self.low_card_cat_transformer_, low_card_cat_columns),
            ("high_card_cat", self.high_card_cat_transformer_, high_card_cat_columns),
        ]
        # We will now filter this list, by keeping only the ones with:
        # - at least one column
        # - a valid encoder or string (filter out if None)
        self.transformers = []
        for trans in all_transformers:
            name, enc, cols = trans  # Unpack
            if len(cols) > 0 and enc is not None:
                self.transformers.append(trans)

        self.imputed_columns_ = []
        if self.impute_missing != "skip":
            # Impute if suiting
            if _has_missing_values(X):
                if self.impute_missing == "force":
                    # Only impute categorical columns
                    for col in categorical_columns:
                        X[col] = _replace_missing_in_cat_col(X[col])
                        self.imputed_columns_.append(col)

                elif self.impute_missing == "auto":
                    # Add special cases when we should impute.
                    pass

        # If there was missing values imputation, we cast the DataFrame again,
        # as pandas gives different types depending on whether a column has
        # missing values or not.
        if self.imputed_columns_ and self.auto_cast:
            X = self._auto_cast(X)

        if self.verbose:
            print(f"[TableVectorizer] Assigned transformers: {self.transformers}")

        # split the univariate transformers on each column
        # to be able to parallelize the encoding
        if self.n_jobs not in (None, 1):
            self._split_univariate_transformers()

        X_enc = super().fit_transform(X, y)

        # For the "remainder" columns, the `ColumnTransformer` `transformers_`
        # attribute contains the index instead of the column name,
        # so we convert the values to the appropriate column names
        # if there is less than 20 columns in the remainder.
        for i, (name, enc, cols) in enumerate(self.transformers_):
            if name == "remainder" and len(cols) < 20:
                # In this case, "cols" is a list of ints (the indices)
                cols: list[int]
                self.transformers_[i] = (name, enc, [self.columns_[j] for j in cols])

        if self.n_jobs not in (None, 1):
            self._merge_univariate_transformers()

        return X_enc

    def transform(self, X) -> np.ndarray:
        """Transform `X` by applying the fitted transformers on the columns.

        Parameters
        ----------
        X : array-like of shape (n_samples, n_features)
            The data to be transformed.

        Returns
        -------
        {array-like, sparse matrix} of shape (n_samples, sum_n_components)
            Hstack of results of transformers. sum_n_components is the
            sum of n_components (output dimension) over transformers. If
            any result is a sparse matrix, everything will be converted to
            sparse matrices.
        """
        check_is_fitted(self, attributes=["transformers_"])
        if X.shape[1] != len(self.columns_):
            raise ValueError(
                "Passed array does not match column count of "
                f"array seen during fit. Got {X.shape[1]} "
                f"columns, expected {len(self.columns_)}"
            )

        if not isinstance(X, pd.DataFrame):
            X = pd.DataFrame(X)
        else:
            # Create a copy to avoid altering the original data.
            X = X.copy()

        if (X.columns != self.columns_).all():
            X.columns = self.columns_

        if self.auto_cast:
            X = self._apply_cast(X)

        # split the univariate transformers on each column
        # to be able to parallelize the encoding
        if self.n_jobs not in (None, 1):
            self._split_univariate_transformers()

        res = super().transform(X)

        if self.n_jobs not in (None, 1):
            self._merge_univariate_transformers()

        return res

    def get_feature_names_out(self, input_features=None) -> list[str]:
        """Return clean feature names.

        Feature names are formatted like:
        "<column_name>_<value>" if encoded by
        :class:`~sklearn.preprocessing.OneHotEncoder` or alike,
        (e.g. "job_title_Police officer"), or "<column_name>" otherwise.

        Parameters
        ----------
        input_features : None
            Unused, only here for compatibility.

        Returns
        -------
        list of str
            Feature names.
        """
        ct_feature_names = super().get_feature_names_out()
        all_trans_feature_names = []

        for name, trans, cols, _ in self._iter(fitted=True):
            if isinstance(trans, str):
                if trans == "drop":
                    continue
                elif trans == "passthrough":
                    if all(isinstance(col, int) for col in cols):
                        cols = [self.columns_[i] for i in cols]
                    all_trans_feature_names.extend(cols)
                continue
            trans_feature_names = trans.get_feature_names_out(cols)
            all_trans_feature_names.extend(trans_feature_names)

        if len(ct_feature_names) != len(all_trans_feature_names):
            warn("Could not extract clean feature names; returning defaults. ")
            return list(ct_feature_names)

        return all_trans_feature_names


@deprecated("Use TableVectorizer instead.")
class SuperVectorizer(TableVectorizer):
    """Deprecated name of TableVectorizer."""

    pass<|MERGE_RESOLUTION|>--- conflicted
+++ resolved
@@ -5,12 +5,7 @@
 """
 
 import warnings
-<<<<<<< HEAD
-from itertools import chain
-from typing import Dict, List, Literal, Optional, Tuple, Union
-=======
 from typing import Literal
->>>>>>> 3a83501d
 from warnings import warn
 
 import numpy as np
@@ -20,17 +15,11 @@
 from pandas.core.dtypes.base import ExtensionDtype
 from sklearn.base import TransformerMixin, clone
 from sklearn.compose import ColumnTransformer
-from sklearn.preprocessing import FunctionTransformer, OneHotEncoder
-from sklearn.utils._set_output import _get_output_config
+from sklearn.preprocessing import OneHotEncoder
 from sklearn.utils.deprecation import deprecated
 from sklearn.utils.validation import check_is_fitted
 
-<<<<<<< HEAD
-from skrub import DatetimeEncoder, GapEncoder, MinHashEncoder
-from skrub._utils import parse_version
-=======
 from skrub import DatetimeEncoder, GapEncoder
->>>>>>> 3a83501d
 
 # Required for ignoring lines too long in the docstrings
 # flake8: noqa: E501

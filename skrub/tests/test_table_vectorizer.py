<<<<<<< HEAD
from typing import Any, Tuple

import joblib
=======
>>>>>>> 3a83501d
import numpy as np
import pandas as pd
import pytest
from sklearn.exceptions import NotFittedError
from sklearn.preprocessing import OneHotEncoder, StandardScaler
from sklearn.utils._testing import assert_array_equal, skip_if_no_parallel
from sklearn.utils.validation import check_is_fitted

from skrub import GapEncoder, MinHashEncoder, SuperVectorizer, TableVectorizer
from skrub._table_vectorizer import _infer_date_format


def check_same_transformers(expected_transformers: dict, actual_transformers: list):
    # Construct the dict from the actual transformers
    actual_transformers_dict = {name: cols for name, trans, cols in actual_transformers}
    assert actual_transformers_dict == expected_transformers


def type_equality(expected_type, actual_type) -> bool:
    """
    Checks that the expected type is equal to the actual type,
    assuming object and str types are equivalent
    (considered as categorical by the TableVectorizer).
    """
    if (isinstance(expected_type, object) or isinstance(expected_type, str)) and (
        isinstance(actual_type, object) or isinstance(actual_type, str)
    ):
        return True
    else:
        return expected_type == actual_type


def _get_clean_dataframe() -> pd.DataFrame:
    """
    Creates a simple DataFrame with various types of data,
    and without missing values.
    """
    return pd.DataFrame(
        {
            "int": pd.Series([15, 56, 63, 12, 44], dtype="int"),
            "float": pd.Series([5.2, 2.4, 6.2, 10.45, 9.0], dtype="float"),
            "str1": pd.Series(
                ["public", "private", "private", "private", "public"], dtype="string"
            ),
            "str2": pd.Series(
                ["officer", "manager", "lawyer", "chef", "teacher"], dtype="string"
            ),
            "cat1": pd.Series(["yes", "yes", "no", "yes", "no"], dtype="category"),
            "cat2": pd.Series(
                ["20K+", "40K+", "60K+", "30K+", "50K+"], dtype="category"
            ),
        }
    )


def _get_dirty_dataframe() -> pd.DataFrame:
    """
    Creates a simple DataFrame with some missing values.
    We'll use different types of missing values (np.nan, pd.NA, None)
    to test the robustness of the vectorizer.
    """
    return pd.DataFrame(
        {
            "int": pd.Series([15, 56, pd.NA, 12, 44], dtype="Int64"),
            "float": pd.Series([5.2, 2.4, 6.2, 10.45, np.nan], dtype="Float64"),
            "str1": pd.Series(
                ["public", np.nan, "private", "private", "public"], dtype="object"
            ),
            "str2": pd.Series(
                ["officer", "manager", None, "chef", "teacher"], dtype="object"
            ),
            "cat1": pd.Series([np.nan, "yes", "no", "yes", "no"], dtype="object"),
            "cat2": pd.Series(["20K+", "40K+", "60K+", "30K+", np.nan], dtype="object"),
        }
    )


def _get_numpy_array() -> np.ndarray:
    return np.array(
        [
            ["15", "56", pd.NA, "12", ""],
            ["?", "2.4", "6.2", "10.45", np.nan],
            ["public", np.nan, "private", "private", pd.NA],
            ["officer", "manager", None, "chef", "teacher"],
            [np.nan, "yes", "no", "yes", "no"],
            ["20K+", "40K+", "60K+", "30K+", np.nan],
        ]
    ).T


def _get_list_of_lists() -> list:
    return _get_numpy_array().tolist()


def _get_datetimes_dataframe() -> pd.DataFrame:
    """
    Creates a DataFrame with various date formats,
    already converted or to be converted.
    """
    return pd.DataFrame(
        {
            "pd_datetime": [
                pd.Timestamp("2019-01-01"),
                pd.Timestamp("2019-01-02"),
                pd.Timestamp("2019-01-03"),
                pd.Timestamp("2019-01-04"),
                pd.Timestamp("2019-01-05"),
            ],
            "np_datetime": [
                np.datetime64("2018-01-01"),
                np.datetime64("2018-01-02"),
                np.datetime64("2018-01-03"),
                np.datetime64("2018-01-04"),
                np.datetime64("2018-01-05"),
            ],
            "dmy-": [
                "11-12-2029",
                "02-12-2012",
                "11-09-2012",
                "13-02-2000",
                "10-11-2001",
            ],
            # "mdy-": ['11-13-2013',
            #          '02-12-2012',
            #          '11-31-2012',
            #          '05-02-2000',
            #          '10-11-2001'],
            "ymd/": [
                "2014/12/31",
                "2001/11/23",
                "2005/02/12",
                "1997/11/01",
                "2011/05/05",
            ],
            "ymd/_hms:": [
                "2014/12/31 00:31:01",
                "2014/12/30 00:31:12",
                "2014/12/31 23:31:23",
                "2015/12/31 01:31:34",
                "2014/01/31 00:32:45",
            ],
            # this date format is not found by pandas guess_datetime_format
            # so shoulnd't be found by our _infer_datetime_format
            # but pandas.to_datetime can still parse it
            "mm/dd/yy": ["12/1/22", "2/3/05", "2/1/20", "10/7/99", "1/23/04"],
        }
    )


def _test_possibilities(X) -> None:
    """
    Do a bunch of tests with the TableVectorizer.
    We take some expected transformers results as argument. They're usually
    lists or dictionaries.
    """
    # Test with low cardinality and a StandardScaler for the numeric columns
    vectorizer_base = TableVectorizer(
        cardinality_threshold=4,
        # we must have n_samples = 5 >= n_components
        high_card_cat_transformer=GapEncoder(n_components=2),
        numerical_transformer=StandardScaler(),
    )
    # Warning: order-dependant
    expected_transformers_df = {
        "numeric": ["int", "float"],
        "low_card_cat": ["str1", "cat1"],
        "high_card_cat": ["str2", "cat2"],
    }
    vectorizer_base.fit_transform(X)
    check_same_transformers(expected_transformers_df, vectorizer_base.transformers)

    # Test with higher cardinality threshold and no numeric transformer
    expected_transformers_2 = {
        "low_card_cat": ["str1", "str2", "cat1", "cat2"],
        "numeric": ["int", "float"],
    }
    vectorizer_default = TableVectorizer()  # Using default values
    vectorizer_default.fit_transform(X)
    check_same_transformers(expected_transformers_2, vectorizer_default.transformers)

    # Test with a numpy array
    arr = X.to_numpy()
    # Instead of the columns names, we'll have the column indices.
    expected_transformers_np_no_cast = {
        "low_card_cat": [2, 4],
        "high_card_cat": [3, 5],
        "numeric": [0, 1],
    }
    vectorizer_base.fit_transform(arr)
    check_same_transformers(
        expected_transformers_np_no_cast, vectorizer_base.transformers
    )

    # Test with pandas series
    expected_transformers_series = {
        "low_card_cat": ["cat1"],
    }
    vectorizer_base.fit_transform(X["cat1"])
    check_same_transformers(expected_transformers_series, vectorizer_base.transformers)

    # Test casting values
    vectorizer_cast = TableVectorizer(
        cardinality_threshold=4,
        # we must have n_samples = 5 >= n_components
        high_card_cat_transformer=GapEncoder(n_components=2),
        numerical_transformer=StandardScaler(),
    )
    X_str = X.astype("object")
    # With pandas
    expected_transformers_plain = {
        "high_card_cat": ["str2", "cat2"],
        "low_card_cat": ["str1", "cat1"],
        "numeric": ["int", "float"],
    }
    vectorizer_cast.fit_transform(X_str)
    check_same_transformers(expected_transformers_plain, vectorizer_cast.transformers)
    # With numpy
    expected_transformers_np_cast = {
        "numeric": [0, 1],
        "low_card_cat": [2, 4],
        "high_card_cat": [3, 5],
    }
    vectorizer_cast.fit_transform(X_str.to_numpy())
    check_same_transformers(expected_transformers_np_cast, vectorizer_cast.transformers)


def test_with_clean_data() -> None:
    """
    Defines the expected returns of the vectorizer in different settings,
    and runs the tests with a clean dataset.
    """
    _test_possibilities(_get_clean_dataframe())


def test_with_dirty_data() -> None:
    """
    Defines the expected returns of the vectorizer in different settings,
    and runs the tests with a dataset containing missing values.
    """
    _test_possibilities(_get_dirty_dataframe())


def test_auto_cast() -> None:
    """
    Tests that the TableVectorizer automatic type detection works as expected.
    """
    vectorizer = TableVectorizer()

    # Test datetime detection
    X = _get_datetimes_dataframe()
    # Add weird index to test that it's not used
    X.index = [10, 3, 4, 2, 5]

    expected_types_datetimes = {
        "pd_datetime": "datetime64[ns]",
        "np_datetime": "datetime64[ns]",
        "dmy-": "datetime64[ns]",
        "ymd/": "datetime64[ns]",
        "ymd/_hms:": "datetime64[ns]",
        "mm/dd/yy": "datetime64[ns]",
    }
    X_trans = vectorizer._auto_cast(X)
    for col in X_trans.columns:
        assert expected_types_datetimes[col] == X_trans[col].dtype

    # Test other types detection

    expected_types_clean_dataframe = {
        "int": "int64",
        "float": "float64",
        "str1": "object",
        "str2": "object",
        "cat1": "object",
        "cat2": "object",
    }

    X = _get_clean_dataframe()
    X_trans = vectorizer._auto_cast(X)
    for col in X_trans.columns:
        assert type_equality(expected_types_clean_dataframe[col], X_trans[col].dtype)

    # Test that missing values don't prevent type detection
    expected_types_dirty_dataframe = {
        "int": "float64",  # int type doesn't support nans
        "float": "float64",
        "str1": "object",
        "str2": "object",
        "cat1": "object",
        "cat2": "object",
    }

    X = _get_dirty_dataframe()
    X_trans = vectorizer._auto_cast(X)
    for col in X_trans.columns:
        assert type_equality(expected_types_dirty_dataframe[col], X_trans[col].dtype)


def test_with_arrays() -> None:
    """
    Check that the TableVectorizer works if we input
    a list of lists or a numpy array.
    """
    expected_transformers = {
        "numeric": [0, 1],
        "low_card_cat": [2, 4],
        "high_card_cat": [3, 5],
    }
    vectorizer = TableVectorizer(
        cardinality_threshold=4,
        # we must have n_samples = 5 >= n_components
        high_card_cat_transformer=GapEncoder(n_components=2),
        numerical_transformer=StandardScaler(),
    )

    X = _get_numpy_array()
    vectorizer.fit_transform(X)
    check_same_transformers(expected_transformers, vectorizer.transformers)

    X = _get_list_of_lists()
    vectorizer.fit_transform(X)
    check_same_transformers(expected_transformers, vectorizer.transformers)


def test_get_feature_names_out() -> None:
    X = _get_clean_dataframe()

    vec_w_pass = TableVectorizer(remainder="passthrough")
    vec_w_pass.fit(X)

    # In this test, order matters. If it doesn't, convert to set.
    expected_feature_names_pass = [
        "int",
        "float",
        "str1_public",
        "str2_chef",
        "str2_lawyer",
        "str2_manager",
        "str2_officer",
        "str2_teacher",
        "cat1_yes",
        "cat2_20K+",
        "cat2_30K+",
        "cat2_40K+",
        "cat2_50K+",
        "cat2_60K+",
    ]
    assert vec_w_pass.get_feature_names_out() == expected_feature_names_pass

    vec_w_drop = TableVectorizer(remainder="drop")
    vec_w_drop.fit(X)

    # In this test, order matters. If it doesn't, convert to set.
    expected_feature_names_drop = [
        "int",
        "float",
        "str1_public",
        "str2_chef",
        "str2_lawyer",
        "str2_manager",
        "str2_officer",
        "str2_teacher",
        "cat1_yes",
        "cat2_20K+",
        "cat2_30K+",
        "cat2_40K+",
        "cat2_50K+",
        "cat2_60K+",
    ]
    assert vec_w_drop.get_feature_names_out() == expected_feature_names_drop


def test_fit() -> None:
    # Simply checks sklearn's `check_is_fitted` function raises an error if
    # the TableVectorizer is instantiated but not fitted.
    # See GH#193
    table_vec = TableVectorizer()
    with pytest.raises(NotFittedError):
        assert check_is_fitted(table_vec)


def test_transform() -> None:
    X = _get_clean_dataframe()
    table_vec = TableVectorizer()
    table_vec.fit(X)
    s = [34, 5.5, "private", "manager", "yes", "60K+"]
    x = np.array(s).reshape(1, -1)
    x_trans = table_vec.transform(x)
    assert x_trans.tolist() == [
        [34.0, 5.5, 0.0, 0.0, 0.0, 1.0, 0.0, 0.0, 1.0, 0.0, 0.0, 0.0, 0.0, 1.0]
    ]
    # To understand the list above:
    # print(dict(zip(table_vec.get_feature_names_out(), x_trans.tolist()[0])))


def test_fit_transform_equiv() -> None:
    """
    We will test the equivalence between using `.fit_transform(X)`
    and `.fit(X).transform(X).`
    """
    for X in [
        _get_clean_dataframe(),
        _get_dirty_dataframe(),
    ]:
        enc1_x1 = TableVectorizer().fit_transform(X)
        enc2_x1 = TableVectorizer().fit(X).transform(X)

        assert np.allclose(enc1_x1, enc2_x1, rtol=0, atol=0, equal_nan=True)


def _is_equal(elements: tuple[any, any]) -> bool:
    """
    Fixture for values that return false when compared with `==`.
    """
    elem1, elem2 = elements  # Unpack
    return pd.isna(elem1) and pd.isna(elem2) or elem1 == elem2


def test_passthrough() -> None:
    """
    Tests that when passed no encoders, the TableVectorizer
    returns the dataset as-is.
    """

    X_dirty = _get_dirty_dataframe()
    X_clean = _get_clean_dataframe()

    tv = TableVectorizer(
        low_card_cat_transformer="passthrough",
        high_card_cat_transformer="passthrough",
        datetime_transformer="passthrough",
        numerical_transformer="passthrough",
        impute_missing="skip",
        auto_cast=False,
    )

    X_enc_dirty = pd.DataFrame(
        tv.fit_transform(X_dirty), columns=tv.get_feature_names_out()
    )
    X_enc_clean = pd.DataFrame(
        tv.fit_transform(X_clean), columns=tv.get_feature_names_out()
    )
    # Reorder encoded arrays' columns
    # (see TableVectorizer's doc "Notes" section as to why)
    X_enc_dirty = X_enc_dirty[X_dirty.columns]
    X_enc_clean = X_enc_clean[X_clean.columns]

    dirty_flat_df = X_dirty.to_numpy().ravel().tolist()
    dirty_flat_trans_df = X_enc_dirty.to_numpy().ravel().tolist()
    assert all(map(_is_equal, zip(dirty_flat_df, dirty_flat_trans_df)))
    assert (X_clean.to_numpy() == X_enc_clean.to_numpy()).all()


def test_check_fitted_table_vectorizer() -> None:
    """Test that calling transform before fit raises an error"""
    X = _get_clean_dataframe()
    tv = TableVectorizer()
    with pytest.raises(NotFittedError):
        tv.transform(X)

    # Test that calling transform after fit works
    tv.fit(X)
    tv.transform(X)


def test_check_name_change() -> None:
    """Test that using SuperVectorizer raises a deprecation warning"""
    with pytest.warns(FutureWarning):
        SuperVectorizer()


def test_handle_unknown() -> None:
    """
    Test that new categories encountered in the test set
    are handled correctly.
    """
    X = _get_clean_dataframe()
    # Test with low cardinality and a StandardScaler for the numeric columns
    table_vec = TableVectorizer(
        cardinality_threshold=6,  # treat all columns as low cardinality
    )
    table_vec.fit(X)
    x_unknown = pd.DataFrame(
        {
            "int": pd.Series([3, 1], dtype="int"),
            "float": pd.Series([2.1, 4.3], dtype="float"),
            "str1": pd.Series(["semi-private", "public"], dtype="string"),
            "str2": pd.Series(["researcher", "chef"], dtype="string"),
            "cat1": pd.Series(["maybe", "yes"], dtype="category"),
            "cat2": pd.Series(["70K+", "20K+"], dtype="category"),
        }
    )
    x_known = pd.DataFrame(
        {
            "int": pd.Series([1, 4], dtype="int"),
            "float": pd.Series([4.3, 3.3], dtype="float"),
            "str1": pd.Series(["public", "private"], dtype="string"),
            "str2": pd.Series(["chef", "chef"], dtype="string"),
            "cat1": pd.Series(["yes", "no"], dtype="category"),
            "cat2": pd.Series(["30K+", "20K+"], dtype="category"),
        }
    )

    # Default behavior is "handle_unknown='ignore'",
    # so unknown categories are encoded as all zeros
    x_trans_unknown = table_vec.transform(x_unknown)
    x_trans_known = table_vec.transform(x_known)

    assert x_trans_unknown.shape == x_trans_known.shape
    n_zeroes = (
        X["str2"].nunique() + X["cat2"].nunique() + 2
    )  # 2 for binary columns which get one
    # cateogry dropped
    assert np.allclose(
        x_trans_unknown[0, 2:n_zeroes], np.zeros_like(x_trans_unknown[0, 2:n_zeroes])
    )
    assert x_trans_unknown[0, 0] != 0
    assert not np.allclose(
        x_trans_known[0, :n_zeroes], np.zeros_like(x_trans_known[0, :n_zeroes])
    )


def test__infer_date_format() -> None:
    # Test with an ambiguous date format
    # but with a single format that works for all rows
    date_column = pd.Series(["01-01-2022", "13-01-2022", "01-03-2022"])
    assert _infer_date_format(date_column) == "%d-%m-%Y"

    date_column = pd.Series(["01-01-2022", "01-13-2022", "01-03-2022"])
    assert _infer_date_format(date_column) == "%m-%d-%Y"

    # Test with an ambiguous date format
    # but several formats that work for all rows
    date_column = pd.Series(["01-01-2022", "01-02-2019", "01-03-2019"])
    # check that a warning is raised
    with pytest.warns(UserWarning):
        assert _infer_date_format(date_column) == "%m-%d-%Y"

    # Test with irreconcilable date formats
    date_column = pd.Series(["01-01-2022", "13-01-2019", "01-03-2022", "01-13-2019"])
    assert _infer_date_format(date_column) is None

    # Test previous cases with missing values

    date_column = pd.Series(["01-01-2022", "13-01-2022", "01-03-2022", pd.NA])
    assert _infer_date_format(date_column) == "%d-%m-%Y"

    date_column = pd.Series(["01-01-2022", "01-13-2022", "01-03-2022", pd.NA])
    assert _infer_date_format(date_column) == "%m-%d-%Y"

    date_column = pd.Series(["01-01-2022", "01-02-2019", "01-03-2019", pd.NA])
    # check that a warning is raised
    with pytest.warns(UserWarning):
        assert _infer_date_format(date_column) == "%m-%d-%Y"

    date_column = pd.Series(
        ["01-01-2022", "13-01-2019", "01-03-2022", "01-13-2019", pd.NA]
    )
    assert _infer_date_format(date_column) is None

    # Test previous cases with hours and minutes

    date_column = pd.Series(
        ["01-01-2022 12:00", "13-01-2022 12:00", "01-03-2022 12:00"]
    )
    assert _infer_date_format(date_column) == "%d-%m-%Y %H:%M"

    date_column = pd.Series(
        ["01-01-2022 12:00", "01-13-2022 12:00", "01-03-2022 12:00"]
    )
    assert _infer_date_format(date_column) == "%m-%d-%Y %H:%M"

    date_column = pd.Series(
        ["01-01-2022 12:00", "01-02-2019 12:00", "01-03-2019 12:00"]
    )
    # check that a warning is raised
    with pytest.warns(UserWarning):
        assert _infer_date_format(date_column) == "%m-%d-%Y %H:%M"

    date_column = pd.Series(
        ["01-01-2022 12:00", "13-01-2019 12:00", "01-03-2022 12:00", "01-13-2019 12:00"]
    )
    assert _infer_date_format(date_column) is None

    # Test with an empty column
    date_column = pd.Series([], dtype="object")
    assert _infer_date_format(date_column) is None

    # Test with a column containing only NaN values
    date_column = pd.Series([pd.NA, pd.NA, pd.NA])
    assert _infer_date_format(date_column) is None

    # Test with a column containing both dates and non-dates
    date_column = pd.Series(["2022-01-01", "2022-01-02", "not a date"])
    assert _infer_date_format(date_column) is None

    # Test with a column containing more than two date formats
    date_column = pd.Series(["2022-01-01", "01/02/2022", "20220103", "2022-Jan-04"])
    assert _infer_date_format(date_column) is None


def test_column_by_column():
    X = _get_clean_dataframe()
    table_vec_all_cols = TableVectorizer(
        high_card_cat_transformer=GapEncoder(n_components=2, random_state=0),
        cardinality_threshold=4,
    )
    table_vec_all_cols.fit(X)
    for col in X.columns:
        table_vec_one_col = TableVectorizer(
            high_card_cat_transformer=GapEncoder(n_components=2, random_state=0),
            cardinality_threshold=4,
        )
        table_vec_one_col.fit(X[[col]])
        assert table_vec_one_col.get_feature_names_out() == [
            feat
            for feat in table_vec_all_cols.get_feature_names_out()
            if feat.startswith(col)
        ]


@skip_if_no_parallel
def test_parallelism() -> None:
    # Test that parallelism works
    X = _get_clean_dataframe()
    # the gap encoder and the minhashencoder
    # should be parallelized on all columns
    # the one hot encoder should not be parallelized
    for high_card_cat_transformer in [
        lambda: GapEncoder(n_components=2, random_state=0),
        OneHotEncoder,
        # lambda: MinHashEncoder(n_components=2),
    ]:
        table_vec_no_parallel = TableVectorizer(
            high_card_cat_transformer=high_card_cat_transformer(),
            cardinality_threshold=4,
        )
        X_trans = table_vec_no_parallel.fit_transform(X)
        for joblib_backend in ["loky", "threading", "multiprocessing"]:
            with joblib.parallel_backend(joblib_backend):
                for n_jobs in [None, 2, -1]:
                    table_vec = TableVectorizer(
                        n_jobs=n_jobs,
                        high_card_cat_transformer=high_card_cat_transformer(),
                        cardinality_threshold=4,
                    )
                    X_trans_parallel = table_vec.fit_transform(X)
                    # print(table_vec.transform(X))
                    assert_array_equal(X_trans, X_trans_parallel)
                    assert table_vec.n_jobs == n_jobs
                    # assert that all attributes are equal except for
                    # the n_jobs attribute
                    for attr in [
                        "transformers_",
                        "columns_",
                        "types_",
                        "imputed_columns_",
                    ]:
                        assert str(getattr(table_vec, attr)) == str(
                            getattr(table_vec_no_parallel, attr)
                        )
                    # assert that get_feature_names_out gives the same result
                    assert_array_equal(
                        table_vec.get_feature_names_out(),
                        table_vec_no_parallel.get_feature_names_out(),
                    )
                    # assert that get_params gives the same result expect for n_jobs
                    # remove n_jobs from the dict
                    params = table_vec.get_params()
                    params.pop("n_jobs")
                    params_no_parallel = table_vec_no_parallel.get_params()
                    params_no_parallel.pop("n_jobs")
                    assert str(params) == str(params_no_parallel)
                    # assert that transform gives the same result
                    assert_array_equal(
                        table_vec.transform(X), table_vec_no_parallel.transform(X)
                    )


def test_split_and_merge_univariate_transformers():
    X = _get_clean_dataframe()
    for high_card_cat_transformer in [
        lambda: GapEncoder(n_components=2, random_state=0),
        lambda: MinHashEncoder(n_components=2),
    ]:
        enc = TableVectorizer(
            high_card_cat_transformer=high_card_cat_transformer(),
            cardinality_threshold=4,
            n_jobs=None,  # should disable the default splitting and merging
        )

        enc.fit(X)
        assert len(enc.transformers) == 2

        enc_split = TableVectorizer(
            high_card_cat_transformer=high_card_cat_transformer(),
            cardinality_threshold=4,
            n_jobs=None,
        )
        enc_split.fit(X)
        # during actual use, this is done during fit
        enc_split._split_univariate_transformers()
        # check that the GapEncoder is split into 2 transformers
        assert len(enc_split.transformers) == 3
        assert np.allclose(enc.transform(X), enc_split.transform(X))

        enc_split._merge_univariate_transformers()
        # check that the GapEncoder is merged into 1 transformer
        assert len(enc_split.transformers) == 2
        assert np.allclose(enc.transform(X), enc_split.transform(X))

        # assert that the transformers attribute is the same as
        # the one before splitting and merging
        assert str(enc.transformers) == str(enc_split.transformers)

    # check that a OneHotEncoder is not split
    enc_one_hot = TableVectorizer(
        high_card_cat_transformer=OneHotEncoder(),
        low_card_cat_transformer=OneHotEncoder(
            handle_unknown="ignore"
        ),  # change the default to have a different transformer
        cardinality_threshold=4,
        n_jobs=None,
    )
    enc_one_hot.fit(X)
    assert len(enc_one_hot.transformers) == 2<|MERGE_RESOLUTION|>--- conflicted
+++ resolved
@@ -1,9 +1,4 @@
-<<<<<<< HEAD
-from typing import Any, Tuple
-
 import joblib
-=======
->>>>>>> 3a83501d
 import numpy as np
 import pandas as pd
 import pytest

import joblib
import numpy as np
import pandas as pd
import pytest
from sklearn.exceptions import NotFittedError
from sklearn.preprocessing import OneHotEncoder, StandardScaler
from sklearn.utils._testing import assert_array_equal, skip_if_no_parallel
from sklearn.utils.validation import check_is_fitted

from skrub import GapEncoder, MinHashEncoder, SuperVectorizer, TableVectorizer
from skrub._table_vectorizer import _infer_date_format


def check_same_transformers(expected_transformers: dict, actual_transformers: list):
    # Construct the dict from the actual transformers
    actual_transformers_dict = {name: cols for name, trans, cols in actual_transformers}
    assert actual_transformers_dict == expected_transformers


def type_equality(expected_type, actual_type) -> bool:
    """
    Checks that the expected type is equal to the actual type,
    assuming object and str types are equivalent
    (considered as categorical by the TableVectorizer).
    """
    if (isinstance(expected_type, object) or isinstance(expected_type, str)) and (
        isinstance(actual_type, object) or isinstance(actual_type, str)
    ):
        return True
    else:
        return expected_type == actual_type


def _get_clean_dataframe() -> pd.DataFrame:
    """
    Creates a simple DataFrame with various types of data,
    and without missing values.
    """
    return pd.DataFrame(
        {
            "int": pd.Series([15, 56, 63, 12, 44], dtype="int"),
            "float": pd.Series([5.2, 2.4, 6.2, 10.45, 9.0], dtype="float"),
            "str1": pd.Series(
                ["public", "private", "private", "private", "public"], dtype="string"
            ),
            "str2": pd.Series(
                ["officer", "manager", "lawyer", "chef", "teacher"], dtype="string"
            ),
            "cat1": pd.Series(["yes", "yes", "no", "yes", "no"], dtype="category"),
            "cat2": pd.Series(
                ["20K+", "40K+", "60K+", "30K+", "50K+"], dtype="category"
            ),
        }
    )


def _get_dirty_dataframe() -> pd.DataFrame:
    """
    Creates a simple DataFrame with some missing values.
    We'll use different types of missing values (np.nan, pd.NA, None)
    to test the robustness of the vectorizer.
    """
    return pd.DataFrame(
        {
            "int": pd.Series([15, 56, pd.NA, 12, 44], dtype="Int64"),
            "float": pd.Series([5.2, 2.4, 6.2, 10.45, np.nan], dtype="Float64"),
            "str1": pd.Series(
                ["public", np.nan, "private", "private", "public"], dtype="object"
            ),
            "str2": pd.Series(
                ["officer", "manager", None, "chef", "teacher"], dtype="object"
            ),
            "cat1": pd.Series([np.nan, "yes", "no", "yes", "no"], dtype="object"),
            "cat2": pd.Series(["20K+", "40K+", "60K+", "30K+", np.nan], dtype="object"),
        }
    )


def _get_mixed_types_dataframe() -> pd.DataFrame:
    return pd.DataFrame(
        {
            "int_str": ["1", "2", 3, "3", 5],
            "float_str": ["1.0", pd.NA, 3.0, "3.0", 5.0],
            "int_float": [1, 2, 3.0, 3, 5.0],
            "bool_str": ["True", False, True, "False", "True"],
        }
    )


def _get_mixed_types_array() -> np.ndarray:
    return np.array(
        [
            ["1", "2", 3, "3", 5],
            ["1.0", np.nan, 3.0, "3.0", 5.0],
            [1, 2, 3.0, 3, 5.0],
            ["True", False, True, "False", "True"],
        ]
    ).T


def _get_numpy_array() -> np.ndarray:
    return np.array(
        [
            ["15", "56", pd.NA, "12", ""],
            ["?", "2.4", "6.2", "10.45", np.nan],
            ["public", np.nan, "private", "private", pd.NA],
            ["officer", "manager", None, "chef", "teacher"],
            [np.nan, "yes", "no", "yes", "no"],
            ["20K+", "40K+", "60K+", "30K+", np.nan],
        ]
    ).T


def _get_list_of_lists() -> list:
    return _get_numpy_array().tolist()


def _get_datetimes_dataframe() -> pd.DataFrame:
    """
    Creates a DataFrame with various date formats,
    already converted or to be converted.
    """
    return pd.DataFrame(
        {
            "pd_datetime": [
                pd.Timestamp("2019-01-01"),
                pd.Timestamp("2019-01-02"),
                pd.Timestamp("2019-01-03"),
                pd.Timestamp("2019-01-04"),
                pd.Timestamp("2019-01-05"),
            ],
            "np_datetime": [
                np.datetime64("2018-01-01"),
                np.datetime64("2018-01-02"),
                np.datetime64("2018-01-03"),
                np.datetime64("2018-01-04"),
                np.datetime64("2018-01-05"),
            ],
            "dmy-": [
                "11-12-2029",
                "02-12-2012",
                "11-09-2012",
                "13-02-2000",
                "10-11-2001",
            ],
            # "mdy-": ['11-13-2013',
            #          '02-12-2012',
            #          '11-31-2012',
            #          '05-02-2000',
            #          '10-11-2001'],
            "ymd/": [
                "2014/12/31",
                "2001/11/23",
                "2005/02/12",
                "1997/11/01",
                "2011/05/05",
            ],
            "ymd/_hms:": [
                "2014/12/31 00:31:01",
                "2014/12/30 00:31:12",
                "2014/12/31 23:31:23",
                "2015/12/31 01:31:34",
                "2014/01/31 00:32:45",
            ],
            # this date format is not found by pandas guess_datetime_format
            # so shoulnd't be found by our _infer_datetime_format
            # but pandas.to_datetime can still parse it
            "mm/dd/yy": ["12/1/22", "2/3/05", "2/1/20", "10/7/99", "1/23/04"],
        }
    )


def _test_possibilities(X) -> None:
    """
    Do a bunch of tests with the TableVectorizer.
    We take some expected transformers results as argument. They're usually
    lists or dictionaries.
    """
    # Test with low cardinality and a StandardScaler for the numeric columns
    vectorizer_base = TableVectorizer(
        cardinality_threshold=4,
        # we must have n_samples = 5 >= n_components
        high_card_cat_transformer=GapEncoder(n_components=2),
        numerical_transformer=StandardScaler(),
    )
    # Warning: order-dependant
    expected_transformers_df = {
        "numeric": ["int", "float"],
        "low_card_cat": ["str1", "cat1"],
        "high_card_cat": ["str2", "cat2"],
    }
    vectorizer_base.fit_transform(X)
    check_same_transformers(expected_transformers_df, vectorizer_base.transformers)

    # Test with higher cardinality threshold and no numeric transformer
    expected_transformers_2 = {
        "low_card_cat": ["str1", "str2", "cat1", "cat2"],
        "numeric": ["int", "float"],
    }
    vectorizer_default = TableVectorizer()  # Using default values
    vectorizer_default.fit_transform(X)
    check_same_transformers(expected_transformers_2, vectorizer_default.transformers)

    # Test with a numpy array
    arr = X.to_numpy()
    # Instead of the columns names, we'll have the column indices.
    expected_transformers_np_no_cast = {
        "low_card_cat": [2, 4],
        "high_card_cat": [3, 5],
        "numeric": [0, 1],
    }
    vectorizer_base.fit_transform(arr)
    check_same_transformers(
        expected_transformers_np_no_cast, vectorizer_base.transformers
    )

    # Test with pandas series
    expected_transformers_series = {
        "low_card_cat": ["cat1"],
    }
    vectorizer_base.fit_transform(X["cat1"])
    check_same_transformers(expected_transformers_series, vectorizer_base.transformers)

    # Test casting values
    vectorizer_cast = TableVectorizer(
        cardinality_threshold=4,
        # we must have n_samples = 5 >= n_components
        high_card_cat_transformer=GapEncoder(n_components=2),
        numerical_transformer=StandardScaler(),
    )
    X_str = X.astype("object")
    # With pandas
    expected_transformers_plain = {
        "high_card_cat": ["str2", "cat2"],
        "low_card_cat": ["str1", "cat1"],
        "numeric": ["int", "float"],
    }
    vectorizer_cast.fit_transform(X_str)
    check_same_transformers(expected_transformers_plain, vectorizer_cast.transformers)
    # With numpy
    expected_transformers_np_cast = {
        "numeric": [0, 1],
        "low_card_cat": [2, 4],
        "high_card_cat": [3, 5],
    }
    vectorizer_cast.fit_transform(X_str.to_numpy())
    check_same_transformers(expected_transformers_np_cast, vectorizer_cast.transformers)


def test_with_clean_data() -> None:
    """
    Defines the expected returns of the vectorizer in different settings,
    and runs the tests with a clean dataset.
    """
    _test_possibilities(_get_clean_dataframe())


def test_with_dirty_data() -> None:
    """
    Defines the expected returns of the vectorizer in different settings,
    and runs the tests with a dataset containing missing values.
    """
    _test_possibilities(_get_dirty_dataframe())


def test_auto_cast() -> None:
    """
    Tests that the TableVectorizer automatic type detection works as expected.
    """
    vectorizer = TableVectorizer()

    # Test datetime detection
    X = _get_datetimes_dataframe()
    # Add weird index to test that it's not used
    X.index = [10, 3, 4, 2, 5]

    expected_types_datetimes = {
        "pd_datetime": "datetime64[ns]",
        "np_datetime": "datetime64[ns]",
        "dmy-": "datetime64[ns]",
        "ymd/": "datetime64[ns]",
        "ymd/_hms:": "datetime64[ns]",
        "mm/dd/yy": "datetime64[ns]",
    }
    X_trans = vectorizer._auto_cast(X)
    for col in X_trans.columns:
        assert expected_types_datetimes[col] == X_trans[col].dtype

    # Test other types detection

    expected_types_clean_dataframe = {
        "int": "int64",
        "float": "float64",
        "str1": "object",
        "str2": "object",
        "cat1": "object",
        "cat2": "object",
    }

    X = _get_clean_dataframe()
    X_trans = vectorizer._auto_cast(X)
    for col in X_trans.columns:
        assert type_equality(expected_types_clean_dataframe[col], X_trans[col].dtype)

    # Test that missing values don't prevent type detection
    expected_types_dirty_dataframe = {
        "int": "float64",  # int type doesn't support nans
        "float": "float64",
        "str1": "object",
        "str2": "object",
        "cat1": "object",
        "cat2": "object",
    }

    X = _get_dirty_dataframe()
    X_trans = vectorizer._auto_cast(X)
    for col in X_trans.columns:
        assert type_equality(expected_types_dirty_dataframe[col], X_trans[col].dtype)


def test_with_arrays() -> None:
    """
    Check that the TableVectorizer works if we input
    a list of lists or a numpy array.
    """
    expected_transformers = {
        "numeric": [0, 1],
        "low_card_cat": [2, 4],
        "high_card_cat": [3, 5],
    }
    vectorizer = TableVectorizer(
        cardinality_threshold=4,
        # we must have n_samples = 5 >= n_components
        high_card_cat_transformer=GapEncoder(n_components=2),
        numerical_transformer=StandardScaler(),
    )

    X = _get_numpy_array()
    vectorizer.fit_transform(X)
    check_same_transformers(expected_transformers, vectorizer.transformers)

    X = _get_list_of_lists()
    vectorizer.fit_transform(X)
    check_same_transformers(expected_transformers, vectorizer.transformers)


def test_get_feature_names_out() -> None:
    X = _get_clean_dataframe()

    vec_w_pass = TableVectorizer(remainder="passthrough")
    vec_w_pass.fit(X)

    # In this test, order matters. If it doesn't, convert to set.
    expected_feature_names_pass = [
        "int",
        "float",
        "str1_public",
        "str2_chef",
        "str2_lawyer",
        "str2_manager",
        "str2_officer",
        "str2_teacher",
        "cat1_yes",
        "cat2_20K+",
        "cat2_30K+",
        "cat2_40K+",
        "cat2_50K+",
        "cat2_60K+",
    ]
    assert vec_w_pass.get_feature_names_out() == expected_feature_names_pass

    vec_w_drop = TableVectorizer(remainder="drop")
    vec_w_drop.fit(X)

    # In this test, order matters. If it doesn't, convert to set.
    expected_feature_names_drop = [
        "int",
        "float",
        "str1_public",
        "str2_chef",
        "str2_lawyer",
        "str2_manager",
        "str2_officer",
        "str2_teacher",
        "cat1_yes",
        "cat2_20K+",
        "cat2_30K+",
        "cat2_40K+",
        "cat2_50K+",
        "cat2_60K+",
    ]
    assert vec_w_drop.get_feature_names_out() == expected_feature_names_drop


def test_fit() -> None:
    # Simply checks sklearn's `check_is_fitted` function raises an error if
    # the TableVectorizer is instantiated but not fitted.
    # See GH#193
    table_vec = TableVectorizer()
    with pytest.raises(NotFittedError):
        assert check_is_fitted(table_vec)


def test_transform() -> None:
    X = _get_clean_dataframe()
    table_vec = TableVectorizer()
    table_vec.fit(X)
    s = [34, 5.5, "private", "manager", "yes", "60K+"]
    x = np.array(s).reshape(1, -1)
    x_trans = table_vec.transform(x)
    assert x_trans.tolist() == [
        [34.0, 5.5, 0.0, 0.0, 0.0, 1.0, 0.0, 0.0, 1.0, 0.0, 0.0, 0.0, 0.0, 1.0]
    ]
    # To understand the list above:
    # print(dict(zip(table_vec.get_feature_names_out(), x_trans.tolist()[0])))


def test_fit_transform_equiv() -> None:
    """
    We will test the equivalence between using `.fit_transform(X)`
    and `.fit(X).transform(X).`
    """
    for X in [
        _get_clean_dataframe(),
        _get_dirty_dataframe(),
        _get_mixed_types_dataframe(),
        _get_mixed_types_array(),
    ]:
        enc1_x1 = TableVectorizer().fit_transform(X)
        enc2_x1 = TableVectorizer().fit(X).transform(X)

        assert np.allclose(enc1_x1, enc2_x1, rtol=0, atol=0, equal_nan=True)


def _is_equal(elements: tuple[any, any]) -> bool:
    """
    Fixture for values that return false when compared with `==`.
    """
    elem1, elem2 = elements  # Unpack
    return pd.isna(elem1) and pd.isna(elem2) or elem1 == elem2


def test_passthrough() -> None:
    """
    Tests that when passed no encoders, the TableVectorizer
    returns the dataset as-is.
    """

    X_dirty = _get_dirty_dataframe()
    X_clean = _get_clean_dataframe()

    tv = TableVectorizer(
        low_card_cat_transformer="passthrough",
        high_card_cat_transformer="passthrough",
        datetime_transformer="passthrough",
        numerical_transformer="passthrough",
        impute_missing="skip",
        auto_cast=False,
    )

    X_enc_dirty = pd.DataFrame(
        tv.fit_transform(X_dirty), columns=tv.get_feature_names_out()
    )
    X_enc_clean = pd.DataFrame(
        tv.fit_transform(X_clean), columns=tv.get_feature_names_out()
    )
    # Reorder encoded arrays' columns
    # (see TableVectorizer's doc "Notes" section as to why)
    X_enc_dirty = X_enc_dirty[X_dirty.columns]
    X_enc_clean = X_enc_clean[X_clean.columns]

    dirty_flat_df = X_dirty.to_numpy().ravel().tolist()
    dirty_flat_trans_df = X_enc_dirty.to_numpy().ravel().tolist()
    assert all(map(_is_equal, zip(dirty_flat_df, dirty_flat_trans_df)))
    assert (X_clean.to_numpy() == X_enc_clean.to_numpy()).all()


def test_check_fitted_table_vectorizer() -> None:
    """Test that calling transform before fit raises an error"""
    X = _get_clean_dataframe()
    tv = TableVectorizer()
    with pytest.raises(NotFittedError):
        tv.transform(X)

    # Test that calling transform after fit works
    tv.fit(X)
    tv.transform(X)


def test_check_name_change() -> None:
    """Test that using SuperVectorizer raises a deprecation warning"""
    with pytest.warns(FutureWarning):
        SuperVectorizer()


def test_handle_unknown() -> None:
    """
    Test that new categories encountered in the test set
    are handled correctly.
    """
    X = _get_clean_dataframe()
    # Test with low cardinality and a StandardScaler for the numeric columns
    table_vec = TableVectorizer(
        cardinality_threshold=6,  # treat all columns as low cardinality
    )
    table_vec.fit(X)
    x_unknown = pd.DataFrame(
        {
            "int": pd.Series([3, 1], dtype="int"),
            "float": pd.Series([2.1, 4.3], dtype="float"),
            "str1": pd.Series(["semi-private", "public"], dtype="string"),
            "str2": pd.Series(["researcher", "chef"], dtype="string"),
            "cat1": pd.Series(["maybe", "yes"], dtype="category"),
            "cat2": pd.Series(["70K+", "20K+"], dtype="category"),
        }
    )
    x_known = pd.DataFrame(
        {
            "int": pd.Series([1, 4], dtype="int"),
            "float": pd.Series([4.3, 3.3], dtype="float"),
            "str1": pd.Series(["public", "private"], dtype="string"),
            "str2": pd.Series(["chef", "chef"], dtype="string"),
            "cat1": pd.Series(["yes", "no"], dtype="category"),
            "cat2": pd.Series(["30K+", "20K+"], dtype="category"),
        }
    )

    # Default behavior is "handle_unknown='ignore'",
    # so unknown categories are encoded as all zeros
    x_trans_unknown = table_vec.transform(x_unknown)
    x_trans_known = table_vec.transform(x_known)

    assert x_trans_unknown.shape == x_trans_known.shape
    n_zeroes = (
        X["str2"].nunique() + X["cat2"].nunique() + 2
    )  # 2 for binary columns which get one
    # cateogry dropped
    assert np.allclose(
        x_trans_unknown[0, 2:n_zeroes], np.zeros_like(x_trans_unknown[0, 2:n_zeroes])
    )
    assert x_trans_unknown[0, 0] != 0
    assert not np.allclose(
        x_trans_known[0, :n_zeroes], np.zeros_like(x_trans_known[0, :n_zeroes])
    )


def test__infer_date_format() -> None:
    # Test with an ambiguous date format
    # but with a single format that works for all rows
    date_column = pd.Series(["01-01-2022", "13-01-2022", "01-03-2022"])
    assert _infer_date_format(date_column) == "%d-%m-%Y"

    date_column = pd.Series(["01-01-2022", "01-13-2022", "01-03-2022"])
    assert _infer_date_format(date_column) == "%m-%d-%Y"

    # Test with an ambiguous date format
    # but several formats that work for all rows
    date_column = pd.Series(["01-01-2022", "01-02-2019", "01-03-2019"])
    # check that a warning is raised
    with pytest.warns(UserWarning):
        assert _infer_date_format(date_column) == "%m-%d-%Y"

    # Test with irreconcilable date formats
    date_column = pd.Series(["01-01-2022", "13-01-2019", "01-03-2022", "01-13-2019"])
    assert _infer_date_format(date_column) is None

    # Test previous cases with missing values

    date_column = pd.Series(["01-01-2022", "13-01-2022", "01-03-2022", pd.NA])
    assert _infer_date_format(date_column) == "%d-%m-%Y"

    date_column = pd.Series(["01-01-2022", "01-13-2022", "01-03-2022", pd.NA])
    assert _infer_date_format(date_column) == "%m-%d-%Y"

    date_column = pd.Series(["01-01-2022", "01-02-2019", "01-03-2019", pd.NA])
    # check that a warning is raised
    with pytest.warns(UserWarning):
        assert _infer_date_format(date_column) == "%m-%d-%Y"

    date_column = pd.Series(
        ["01-01-2022", "13-01-2019", "01-03-2022", "01-13-2019", pd.NA]
    )
    assert _infer_date_format(date_column) is None

    # Test previous cases with hours and minutes

    date_column = pd.Series(
        ["01-01-2022 12:00", "13-01-2022 12:00", "01-03-2022 12:00"]
    )
    assert _infer_date_format(date_column) == "%d-%m-%Y %H:%M"

    date_column = pd.Series(
        ["01-01-2022 12:00", "01-13-2022 12:00", "01-03-2022 12:00"]
    )
    assert _infer_date_format(date_column) == "%m-%d-%Y %H:%M"

    date_column = pd.Series(
        ["01-01-2022 12:00", "01-02-2019 12:00", "01-03-2019 12:00"]
    )
    # check that a warning is raised
    with pytest.warns(UserWarning):
        assert _infer_date_format(date_column) == "%m-%d-%Y %H:%M"

    date_column = pd.Series(
        ["01-01-2022 12:00", "13-01-2019 12:00", "01-03-2022 12:00", "01-13-2019 12:00"]
    )
    assert _infer_date_format(date_column) is None

    # Test with an empty column
    date_column = pd.Series([], dtype="object")
    assert _infer_date_format(date_column) is None

    # Test with a column containing only NaN values
    date_column = pd.Series([pd.NA, pd.NA, pd.NA])
    assert _infer_date_format(date_column) is None

    # Test with a column containing both dates and non-dates
    date_column = pd.Series(["2022-01-01", "2022-01-02", "not a date"])
    assert _infer_date_format(date_column) is None

    # Test with a column containing more than two date formats
    date_column = pd.Series(["2022-01-01", "01/02/2022", "20220103", "2022-Jan-04"])
    assert _infer_date_format(date_column) is None


<<<<<<< HEAD
def test_column_by_column():
    X = _get_clean_dataframe()
    table_vec_all_cols = TableVectorizer(
        high_card_cat_transformer=GapEncoder(n_components=2, random_state=0),
        cardinality_threshold=4,
    )
    table_vec_all_cols.fit(X)
    for col in X.columns:
        table_vec_one_col = TableVectorizer(
            high_card_cat_transformer=GapEncoder(n_components=2, random_state=0),
            cardinality_threshold=4,
        )
        table_vec_one_col.fit(X[[col]])
        assert table_vec_one_col.get_feature_names_out() == [
            feat
            for feat in table_vec_all_cols.get_feature_names_out()
            if feat.startswith(col)
        ]


@skip_if_no_parallel
def test_parallelism() -> None:
    # Test that parallelism works
    X = _get_clean_dataframe()
    # the gap encoder and the minhashencoder
    # should be parallelized on all columns
    # the one hot encoder should not be parallelized
    for high_card_cat_transformer in [
        lambda: GapEncoder(n_components=2, random_state=0),
        OneHotEncoder,
        lambda: MinHashEncoder(n_components=2),
    ]:
        table_vec_no_parallel = TableVectorizer(
            high_card_cat_transformer=high_card_cat_transformer(),
            cardinality_threshold=4,
        )
        X_trans = table_vec_no_parallel.fit_transform(X)
        for joblib_backend in ["loky", "threading", "multiprocessing"]:
            with joblib.parallel_backend(joblib_backend):
                for n_jobs in [None, 2, -1]:
                    table_vec = TableVectorizer(
                        n_jobs=n_jobs,
                        high_card_cat_transformer=high_card_cat_transformer(),
                        cardinality_threshold=4,
                    )
                    X_trans_parallel = table_vec.fit_transform(X)
                    assert_array_equal(X_trans, X_trans_parallel)
                    assert table_vec.n_jobs == n_jobs
                    # assert that all attributes are equal except for
                    # the n_jobs attribute
                    for attr in [
                        "transformers_",
                        "columns_",
                        "types_",
                        "imputed_columns_",
                    ]:
                        assert str(getattr(table_vec, attr)) == str(
                            getattr(table_vec_no_parallel, attr)
                        )
                    # assert that get_feature_names_out gives the same result
                    assert_array_equal(
                        table_vec.get_feature_names_out(),
                        table_vec_no_parallel.get_feature_names_out(),
                    )
                    # assert that get_params gives the same result expect for n_jobs
                    # remove n_jobs from the dict
                    params = table_vec.get_params()
                    params.pop("n_jobs")
                    params_no_parallel = table_vec_no_parallel.get_params()
                    params_no_parallel.pop("n_jobs")
                    assert str(params) == str(params_no_parallel)
                    # assert that transform gives the same result
                    assert_array_equal(
                        table_vec.transform(X), table_vec_no_parallel.transform(X)
                    )


def test_split_and_merge_univariate_transformers():
    X = _get_clean_dataframe()
    for high_card_cat_transformer in [
        lambda: GapEncoder(n_components=2, random_state=0),
        lambda: MinHashEncoder(n_components=2),
    ]:
        enc = TableVectorizer(
            high_card_cat_transformer=high_card_cat_transformer(),
            cardinality_threshold=4,
            n_jobs=None,  # should disable the default splitting and merging
        )

        enc.fit(X)
        assert len(enc.transformers) == 3

        enc_split = TableVectorizer(
            high_card_cat_transformer=high_card_cat_transformer(),
            cardinality_threshold=4,
            n_jobs=None,
        )
        enc_split.fit(X)
        # during actual use, this is done during fit
        enc_split._split_univariate_transformers(split_fitted=False)
        # check that the high_card_cat_transformer
        # is split into 2 transformers
        # the transformers_ attribute should not be modified
        # because split_fitted is False
        assert len(enc_split.transformers) == 4
        assert len(enc_split.transformers_) == 3
        enc_split._merge_univariate_transformers()
        # check that the GapEncoder is merged into 1 transformer
        assert len(enc_split.transformers) == 3
        assert np.allclose(enc.transform(X), enc_split.transform(X))
        # assert that the transformers attribute is the same as
        # the one before splitting and merging
        assert str(enc.transformers) == str(enc_split.transformers)
        # check that you can refit the transformer
        enc_split.fit(X)

        # Now split the transformers_ attribute (split_fitted=True)
        enc_split._split_univariate_transformers(split_fitted=True)
        assert len(enc_split.transformers) == 3
        assert len(enc_split.transformers_) == 4
        # the fitted transformers should still work
        assert_array_equal(enc.transform(X), enc_split.transform(X))

        enc_split._merge_univariate_transformers()
        # check that the GapEncoder is merged into 1 transformer
        assert len(enc_split.transformers_) == 3
        assert_array_equal(enc.transform(X), enc_split.transform(X))

        # assert that the transformers attribute is the same as
        # the one before splitting and merging
        assert str(enc.transformers_) == str(enc_split.transformers_)

    # check that a OneHotEncoder is not split
    enc_one_hot = TableVectorizer(
        high_card_cat_transformer=OneHotEncoder(handle_unknown="error"),
        low_card_cat_transformer=OneHotEncoder(
            handle_unknown="ignore"
        ),  # change the default to have a different transformer
        cardinality_threshold=4,
        n_jobs=None,
    )
    enc_one_hot.fit(X)
    assert len(enc_one_hot.transformers) == 3
=======
def test_mixed_types():
    # TODO: datetime/str mixed types
    # don't work
    df = _get_mixed_types_dataframe()
    table_vec = TableVectorizer()
    table_vec.fit_transform(df)
    # check that the types are correctly inferred
    table_vec.fit_transform(df)
    expected_transformers_df = {
        "numeric": ["int_str", "float_str", "int_float"],
        "low_card_cat": ["bool_str"],
    }
    check_same_transformers(expected_transformers_df, table_vec.transformers)

    X = _get_mixed_types_array()
    table_vec = TableVectorizer()
    table_vec.fit_transform(X)
    # check that the types are correctly inferred
    table_vec.fit_transform(X)
    expected_transformers_array = {
        "numeric": [0, 1, 2],
        "low_card_cat": [3],
    }
    check_same_transformers(expected_transformers_array, table_vec.transformers)
>>>>>>> 2643f2b5
<|MERGE_RESOLUTION|>--- conflicted
+++ resolved
@@ -623,7 +623,32 @@
     assert _infer_date_format(date_column) is None
 
 
-<<<<<<< HEAD
+def test_mixed_types():
+    # TODO: datetime/str mixed types
+    # don't work
+    df = _get_mixed_types_dataframe()
+    table_vec = TableVectorizer()
+    table_vec.fit_transform(df)
+    # check that the types are correctly inferred
+    table_vec.fit_transform(df)
+    expected_transformers_df = {
+        "numeric": ["int_str", "float_str", "int_float"],
+        "low_card_cat": ["bool_str"],
+    }
+    check_same_transformers(expected_transformers_df, table_vec.transformers)
+
+    X = _get_mixed_types_array()
+    table_vec = TableVectorizer()
+    table_vec.fit_transform(X)
+    # check that the types are correctly inferred
+    table_vec.fit_transform(X)
+    expected_transformers_array = {
+        "numeric": [0, 1, 2],
+        "low_card_cat": [3],
+    }
+    check_same_transformers(expected_transformers_array, table_vec.transformers)
+
+
 def test_column_by_column():
     X = _get_clean_dataframe()
     table_vec_all_cols = TableVectorizer(
@@ -766,30 +791,4 @@
         n_jobs=None,
     )
     enc_one_hot.fit(X)
-    assert len(enc_one_hot.transformers) == 3
-=======
-def test_mixed_types():
-    # TODO: datetime/str mixed types
-    # don't work
-    df = _get_mixed_types_dataframe()
-    table_vec = TableVectorizer()
-    table_vec.fit_transform(df)
-    # check that the types are correctly inferred
-    table_vec.fit_transform(df)
-    expected_transformers_df = {
-        "numeric": ["int_str", "float_str", "int_float"],
-        "low_card_cat": ["bool_str"],
-    }
-    check_same_transformers(expected_transformers_df, table_vec.transformers)
-
-    X = _get_mixed_types_array()
-    table_vec = TableVectorizer()
-    table_vec.fit_transform(X)
-    # check that the types are correctly inferred
-    table_vec.fit_transform(X)
-    expected_transformers_array = {
-        "numeric": [0, 1, 2],
-        "low_card_cat": [3],
-    }
-    check_same_transformers(expected_transformers_array, table_vec.transformers)
->>>>>>> 2643f2b5
+    assert len(enc_one_hot.transformers) == 3
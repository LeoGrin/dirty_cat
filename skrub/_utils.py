import collections
from collections.abc import Hashable
from typing import Any

import numpy as np
from numpy.typing import NDArray
from sklearn.utils import parse_version  # noqa
from sklearn.utils import check_array


class LRUDict:
    """dict with limited capacity

    Using LRU eviction avoids memorizing a full dataset"""

    def __init__(self, capacity: int):
        self.capacity = capacity
        self.cache = collections.OrderedDict()

    def __getitem__(self, key: Hashable):
        try:
            value = self.cache.pop(key)
            self.cache[key] = value
            return value
        except KeyError:
            return -1

    def __setitem__(self, key: Hashable, value: Any):
        try:
            self.cache.pop(key)
        except KeyError:
            if len(self.cache) >= self.capacity:
                self.cache.popitem(last=False)
        self.cache[key] = value

    def __contains__(self, key: Hashable):
        return key in self.cache


<<<<<<< HEAD
def combine_LRUDicts(capacity: int, *LRUDicts: LRUDict) -> LRUDict:
    combined_LRUDict = LRUDict(capacity)
    for lru_dict in LRUDicts:
        for key, value in lru_dict.cache.items():
            combined_LRUDict[key] = value
    return combined_LRUDict


def check_input(X) -> np.ndarray:
=======
def check_input(X) -> NDArray:
>>>>>>> 2643f2b5
    """
    Check input with sklearn standards.
    Also converts X to a numpy array if not already.
    """
    # TODO check for weird type of input to pass scikit learn tests
    #  without messing with the original type too much

    X_ = check_array(
        X,
        dtype=None,
        ensure_2d=True,
        force_all_finite=False,
    )
    # If the array contains both NaNs and strings, convert to object type
    if X_.dtype.kind in {"U", "S"}:  # contains strings
        if np.any(X_ == "nan"):  # missing value converted to string
            return check_array(
                np.array(X, dtype=object),
                dtype=None,
                ensure_2d=True,
                force_all_finite=False,
            )

    return X_<|MERGE_RESOLUTION|>--- conflicted
+++ resolved
@@ -37,7 +37,6 @@
         return key in self.cache
 
 
-<<<<<<< HEAD
 def combine_LRUDicts(capacity: int, *LRUDicts: LRUDict) -> LRUDict:
     combined_LRUDict = LRUDict(capacity)
     for lru_dict in LRUDicts:
@@ -46,10 +45,7 @@
     return combined_LRUDict
 
 
-def check_input(X) -> np.ndarray:
-=======
 def check_input(X) -> NDArray:
->>>>>>> 2643f2b5
     """
     Check input with sklearn standards.
     Also converts X to a numpy array if not already.
